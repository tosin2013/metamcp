{
  "$schema": "https://mintlify.com/docs.json",
  "theme": "mint",
  "name": "MetaMCP",
  "logo": {
    "light": "/favicon.png",
    "dark": "/favicon.png"
  },
  "favicon": {
    "light": "/favicon.png",
    "dark": "/favicon.png"
  },
  "icons":{
    "library": "lucide"
  },
  "colors": {
    "primary": "#3b82f6",
    "light": "#3b82f6",
    "dark": "#3b82f6"
  },
  "navbar": {
    "links": [
      {
        "label": "GitHub",
        "href": "https://github.com/metatool-ai/metamcp",
        "icon": "github"
      },
      {
        "label": "Discord",
        "href": "https://discord.gg/mNsyat7mFX",
        "icon": "discord"
      }
    ]
  },
  "navigation": {
    "languages": [
      {
        "language": "en",
        "groups": [
          {
            "group": "Getting Started",
            "pages": [
              "en/index",
              "en/quickstart"
            ]
          },
          {
            "group": "Core Concepts",
            "pages": [
              "en/concepts/mcp-servers",
              "en/concepts/namespaces",
              "en/concepts/endpoints",
              "en/concepts/middleware",
              "en/concepts/inspector"
            ]
          },
          {
            "group": "Deployment",
            "pages": [
              "en/deployment/custom-deployment"
            ]
          },
          {
            "group": "Integrations",
            "pages": [
              "en/integrations/cursor",
              "en/integrations/claude-desktop",
              "en/integrations/open-web-ui"
            ]
          },
          {
            "group": "Development",
            "pages": [
              "en/development/contributing",
              "en/development/i18n",
              "en/development/architecture"
            ]
          }
        ]
      },
      {
<<<<<<< HEAD
        "group": "Core Concepts",
        "pages": [
          "concepts/mcp-servers",
          "concepts/namespaces",
          "concepts/endpoints",
          "concepts/middleware",
          "concepts/inspector"
        ]
      },
      {
        "group": "Deployment",
        "pages": [
          "deployment/custom-deployment"
        ]
      },
      {
        "group": "Integrations",
        "pages": [
          "integrations/cursor",
          "integrations/claude-desktop",
          "integrations/open-web-ui"
        ]
      },
      {
        "group": "Troubleshooting",
        "pages": [
          "troubleshooting/oauth-troubleshooting"
        ]
      },
      {
        "group": "Development",
        "pages": [
          "development/contributing",
          "development/i18n",
          "development/architecture"
=======
        "language": "cn",
        "groups": [
          {
            "group": "快速开始",
            "pages": [
              "cn/index",
              "cn/quickstart"
            ]
          },
          {
            "group": "核心概念",
            "pages": [
              "cn/concepts/mcp-servers",
              "cn/concepts/namespaces",
              "cn/concepts/endpoints",
              "cn/concepts/middleware",
              "cn/concepts/inspector"
            ]
          },
          {
            "group": "部署",
            "pages": [
              "cn/deployment/custom-deployment"
            ]
          },
          {
            "group": "集成",
            "pages": [
              "cn/integrations/cursor",
              "cn/integrations/claude-desktop",
              "cn/integrations/open-web-ui"
            ]
          },
          {
            "group": "开发",
            "pages": [
              "cn/development/contributing",
              "cn/development/i18n",
              "cn/development/architecture"
            ]
          }
>>>>>>> 2032db31
        ]
      }
    ]
  },
  "footer": {
    "socials": {
      "github": "https://github.com/metatool-ai/metamcp",
      "discord": "https://discord.gg/mNsyat7mFX"
    }
  }
}<|MERGE_RESOLUTION|>--- conflicted
+++ resolved
@@ -79,43 +79,6 @@
         ]
       },
       {
-<<<<<<< HEAD
-        "group": "Core Concepts",
-        "pages": [
-          "concepts/mcp-servers",
-          "concepts/namespaces",
-          "concepts/endpoints",
-          "concepts/middleware",
-          "concepts/inspector"
-        ]
-      },
-      {
-        "group": "Deployment",
-        "pages": [
-          "deployment/custom-deployment"
-        ]
-      },
-      {
-        "group": "Integrations",
-        "pages": [
-          "integrations/cursor",
-          "integrations/claude-desktop",
-          "integrations/open-web-ui"
-        ]
-      },
-      {
-        "group": "Troubleshooting",
-        "pages": [
-          "troubleshooting/oauth-troubleshooting"
-        ]
-      },
-      {
-        "group": "Development",
-        "pages": [
-          "development/contributing",
-          "development/i18n",
-          "development/architecture"
-=======
         "language": "cn",
         "groups": [
           {
@@ -157,7 +120,6 @@
               "cn/development/architecture"
             ]
           }
->>>>>>> 2032db31
         ]
       }
     ]
